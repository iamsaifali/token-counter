# 🧮 OpenAI Token Counter & Cost Calculator

<<<<<<< HEAD
A comprehensive **Streamlit web application** for calculating token counts and costs across **all OpenAI model types** including text models, audio processing, image generation, embeddings, fine-tuning, and specialized tools. This application provides real-time cost analysis with support for batch API, cached inputs, and comprehensive model management.
=======
A **Streamlit web application** for calculating token counts and costs across **all OpenAI model types** including text models, audio processing, image generation, embeddings, fine-tuning, and specialized tools. This application provides real-time cost analysis with support for batch API, cached inputs, and detailed cost breakdowns.

## 🆕 **What's New in Version 2.0**

### **📁 File-Based Model Management**
- **Zero Hardcoded Models**: All model data is loaded from JSON files
- **Dynamic Configuration**: Centralized config system for easy management
- **Real-time Updates**: Add/edit/delete models without code changes
- **Automatic Backup**: Built-in backup and restore functionality
- **Data Validation**: Comprehensive validation with error reporting

### **⚙️ Model Management Interface**
- **Complete CRUD Operations**: Add, view, edit, and delete models through the UI
- **Category Management**: Organize models by categories and pricing types
- **Import/Export**: Bulk operations for model data
- **Backup/Restore**: Automated backups with easy restore functionality
- **Validation Tools**: Built-in validation with detailed error reporting
>>>>>>> c5013697

## 🚀 Features Overview

### 📊 **Complete Model Coverage**
- **Text Models**: GPT-4o, GPT-3.5 Turbo, o1-preview, o1-mini, ChatGPT-4o
- **Audio Models**: GPT-4o Audio, Realtime Audio processing
- **Speech Models**: Whisper (transcription), TTS (text-to-speech)
- **Embeddings**: text-embedding-3-small/large, ada-002
- **Image Generation**: DALL-E 3, DALL-E 2
- **Fine-tuning**: Custom model training and inference
- **Special Tools**: Web search, code interpreter, file search
- **Moderation**: Free content moderation models

### 💰 **Advanced Cost Analysis**
- **Real-time pricing** based on official OpenAI rates
- **Batch API discounts** (50% savings)
- **Cached input discounts** (50% savings)
- **Detailed cost breakdowns** for every model type
- **Multi-format file processing** with automatic token counting

### 🔧 **File Processing Support**
- **Text files**: .txt, .md, .csv, .py, .js, .html, .css, .json, .xml
- **Documents**: .docx, .pdf, .pptx
- **Spreadsheets**: .xlsx, .xls

## 📋 Requirements

### System Requirements
- **Python 3.8+**
- **4GB RAM minimum**
- **Web browser** (Chrome, Firefox, Safari, Edge)

### Dependencies
All dependencies are automatically installed via `requirements.txt`:
```
streamlit>=1.36.0      # Web framework
tiktoken>=0.7.0        # Token counting
pandas>=2.0.0          # Data processing
numpy>=1.24.0          # Numerical operations
python-docx>=1.1.0     # Word documents
PyPDF2>=3.0.0          # PDF processing
pdfplumber>=0.10.0     # Advanced PDF extraction
openpyxl>=3.1.0        # Excel files
python-pptx>=0.6.21    # PowerPoint files
Pillow>=10.0.0         # Image processing
plotly>=5.17.0         # Interactive charts
chardet>=5.2.0         # Text encoding detection
xlrd>=2.0.1            # Excel file reading
```

## 🚀 Quick Start Guide

### Option 1: Direct Launch (Recommended)
```bash
# 1. Clone or download the project
git clone https://github.com/iamsaifali/token-counter.git
cd tokken_counter

# 2. Run the application (auto-installs dependencies)
python run.py
```

### Option 2: Manual Setup
```bash
# 1. Install Python dependencies
pip install -r requirements.txt

# 2. Launch the application
streamlit run app.py
```

### Option 3: Test Before Running
```bash
# Run comprehensive tests first
python test_app.py

# Then launch the application
python run.py
```

**The application will automatically open in your web browser at `http://localhost:8501`**

---

## 📖 **COMPLETE USER INTERFACE GUIDE**

This guide documents **every single UI element** in the application. No feature, button, dropdown, or option is omitted.

---

## 🎯 **MAIN APPLICATION HEADER**

### **Application Title**
- **Location**: Top of the page
- **Display**: "🧮 OpenAI Token Counter & Cost Calculator"
- **Purpose**: Identifies the application and its main function

### **Subtitle**
- **Text**: "Calculate token counts and costs for all OpenAI models with support for different pricing categories."
- **Purpose**: Brief description of application capabilities

---

## 📋 **SIDEBAR CONFIGURATION PANEL**

### **Configuration Header**
- **Label**: "⚙️ Configuration"
- **Purpose**: Groups all model selection and pricing options

### **Model Category Dropdown**
- **Label**: "Select Model Category"
- **Type**: Dropdown/Selectbox
- **Options**: Dynamically loaded categories including:
  - Audio Models
  - Built-in Tools
  - Embedding Models  
  - Fine-tuning Models
  - Flagship Models
  - Image Generation Models
  - Moderation Models
  - o1 Models
  - Small Models
  - Transcription Models
  - Web Search Models
- **How to Use**: Click dropdown and select a category to filter available models
- **Purpose**: Filter models by category for easier selection

### **Model Selection Dropdown**
- **Label**: "Select Model"
- **Type**: Dropdown/Selectbox
- **Options**: Changes based on selected category (shows specific model IDs)
- **How to Use**: After selecting a category, choose the specific model you want to use
- **Purpose**: Choose specific model for calculations

### **Model Information Panel**
- **Label**: "📊 Model Information"
- **Type**: Expandable section (expanded by default)
- **Contents**:
  - **Name**: Full model name
  - **Description**: Model capabilities and use cases
  - **Category**: Model category classification
  - **Context Window**: Maximum tokens the model can handle
  - **Pricing Information**: Detailed cost structure showing:
    - Input token costs ($/1M tokens)
    - Output token costs ($/1M tokens)
    - Cached input costs (if supported)
    - Audio token costs (for audio models)
    - Training costs (for fine-tuning models)
    - Per-minute costs (for speech models)
    - Per-character costs (for TTS models)
    - Special pricing notes for tools

### **Pricing Options Section**
- **Header**: "💰 Pricing Options"

#### **Use Cached Input Checkbox**
- **Label**: "Use Cached Input (50% discount)"
- **Type**: Checkbox
- **Default**: Unchecked
- **When Available**: Only enabled for models that support cached input
- **How to Use**: Check this box to apply 50% discount to input token costs
- **Purpose**: Calculate costs when using OpenAI's prompt caching feature

#### **Use Batch API Checkbox**
- **Label**: "Use Batch API (50% discount)"
- **Type**: Checkbox
- **Default**: Unchecked
- **When Available**: Only enabled for models that support batch processing
- **How to Use**: Check this box to apply 50% discount to total costs
- **Purpose**: Calculate costs for non-real-time batch processing workloads

---

## 📑 **MAIN CONTENT TABS**

The application has **7 main tabs**, each with specific functionality:

---

## 📝 **TAB 1: TEXT INPUT**

### **Tab Purpose**: Calculate token counts and costs for text-based inputs

### **Interface varies by selected model type:**

#### **For Standard Text Models (GPT-4o, GPT-3.5, o1, etc.):**

##### **Text Input Area**
- **Label**: "Enter Text for Token Counting"
- **Type**: Multi-line text area
- **Height**: 150 pixels
- **Placeholder**: "Enter your text here..."
- **How to Use**: Type or paste your text content
- **Purpose**: Input text for automatic token calculation

##### **Estimated Output Tokens Input**
- **Label**: "Estimated Output Tokens"
- **Type**: Number input
- **Minimum**: 0
- **Default**: 100
- **Step**: 10
- **How to Use**: Enter expected number of output tokens from the model
- **Purpose**: Calculate total cost including response generation

##### **Results Display (appears after entering text)**
- **Input Tokens Metric**: Shows calculated input tokens
- **Output Tokens Metric**: Shows your estimated output tokens
- **Total Cost Metric**: Shows calculated total cost in USD
- **Context Window Warning**: Appears if total tokens exceed model limits

#### **For Audio Models (audio_tokens/realtime_audio):**

##### **Text Components Section**
- **Text Input Area**: For text portion of audio processing
- **Text Output Tokens**: Number input for expected text response

##### **Audio Components Section**
- **Audio Input Tokens**: Number input for audio input processing
- **Audio Output Tokens**: Number input for audio output generation

##### **Use Cached Input Checkbox**
- **Label**: "Use Cached Input (for supported models)"
- **Purpose**: Apply caching discount for audio models

##### **Results Display (3 columns)**
- **Column 1**: Text Tokens (input + output)
- **Column 2**: Audio Tokens (input + output)
- **Column 3**: Total Cost

#### **For Speech Models (TTS - per_character):**

##### **Text Input Area**
- **Label**: "Text to Convert to Speech"
- **Height**: 150 pixels
- **Placeholder**: "Enter text you want to convert to speech..."

##### **Results Display (3 columns)**
- **Column 1**: Characters count
- **Column 2**: Cost per 1M characters
- **Column 3**: Total Cost

#### **For Transcription Models (per_minute):**

##### **Audio Duration Input**
- **Label**: "Audio Duration (minutes)"
- **Type**: Number input
- **Minimum**: 0.0
- **Default**: 1.0
- **Step**: 0.1

##### **Results Display (2 columns)**
- **Column 1**: Duration in minutes
- **Column 2**: Total Cost

#### **For Embeddings Models:**

##### **Text Input Area**
- **Label**: "Input Text"
- **Purpose**: Text to generate embeddings for

##### **Results Display (3 columns)**
- **Column 1**: Input Tokens
- **Column 2**: Dimensions (model-specific)
- **Column 3**: Total Cost

#### **For Fine-tuning Models:**

##### **Training Section (2 columns)**
- **Column 1**: 
  - Training Hours input (for hour-based pricing)
  - OR Training Tokens input (for token-based pricing)
- **Column 2**:
  - Inference Input Tokens
  - Inference Output Tokens

##### **Data Sharing Checkbox**
- **Label**: "Use Data Sharing (reduced costs)"
- **Purpose**: Apply data sharing discounts where available

##### **Results Display (3 columns)**
- **Column 1**: Training Hours/Tokens
- **Column 2**: Inference Tokens total
- **Column 3**: Total Cost

#### **For Free Models:**

##### **Text Input Area**
- **Standard text input for testing

##### **Results Display (2 columns)**
- **Column 1**: Token count
- **Column 2**: "FREE ✨" indicator

---

## 📁 **TAB 2: FILE UPLOAD**

### **Tab Label**: "📁 File Upload"
### **Purpose**: Process uploaded files and calculate token costs

### **File Uploader Widget**
- **Label**: "Choose files"
- **Type**: File uploader
- **Supported Types**: 'txt', 'pdf', 'docx', 'xlsx', 'xls', 'pptx', 'md', 'py', 'js', 'html', 'css', 'json', 'xml', 'csv'
- **Multiple Files**: Yes
- **Purpose**: Upload documents for text extraction and analysis

### **File Processing Results**
Each uploaded file gets its own expandable section:

#### **File Expander**
- **Label**: "📄 [filename]"
- **State**: Expanded if only one file uploaded
- **Loading Indicator**: "Processing [filename]..." spinner

#### **Text Preview Area**
- **Label**: "Extracted Text Preview"
- **Content**: First 500 characters of extracted text
- **Type**: Text area (read-only)
- **Height**: 150 pixels

#### **Output Tokens Input**
- **Label**: "Estimated Output Tokens for [filename]"
- **Type**: Number input
- **Minimum**: 0
- **Default**: 100
- **Step**: 10
- **Unique Key**: Based on filename

#### **Results Display (3 columns)**
- **Column 1**: Input Tokens from file
- **Column 2**: Estimated Output Tokens
- **Column 3**: Total Cost

#### **Pricing Type Caption**
- **Content**: Shows pricing type (e.g., "Pricing: Standard")

#### **Error Handling**
- **File Processing Errors**: Displayed as error messages
- **Cost Calculation Errors**: Fallback to basic token display

---

## 📊 **TAB 3: ANALYTICS**

### **Tab Label**: "📊 Analytics"
### **Purpose**: Compare model costs and analyze pricing

### **Cost Analytics Header**
- **Label**: "📊 Cost Analytics"

### **Model Cost Comparison Section**
- **Header**: "Model Cost Comparison"

#### **Comparison Text Input**
- **Label**: "Text for Comparison"
- **Type**: Text area
- **Default**: "Hello, how are you today?"
- **Height**: 100 pixels
- **Purpose**: Standard text for comparing across models

#### **Comparison Output Tokens Input**
- **Label**: "Output Tokens for Comparison"
- **Type**: Number input
- **Minimum**: 0
- **Default**: 50
- **Step**: 10

#### **Comparison Results**
- **Interactive Chart**: Plotly bar chart showing cost comparison
- **Data Table**: Pandas DataFrame with model names and costs
- **Models Compared**: Top models (GPT-4o Mini, GPT-4o, o1-mini)

---

## 🔧 **TAB 4: TOOLS & SPECIAL MODELS**

### **Tab Label**: "🔧 Tools & Special Models"
### **Purpose**: Calculate costs for specialized OpenAI services

### **Three-Column Layout**

#### **Column 1: Image Generation**
- **Header**: "🎨 Image Generation"

##### **Image Model Dropdown**
- **Label**: "Image Model"
- **Options**: Available image generation models (DALL-E 3, DALL-E 2)

##### **Number of Images Input**
- **Label**: "Number of Images"
- **Type**: Number input
- **Minimum**: 1
- **Default**: 1

##### **Resolution Dropdown**
- **Label**: "Resolution"
- **Options**: Model-specific resolutions (1024x1024, 1024x1792, etc.)

##### **Quality Dropdown**
- **Label**: "Quality"
- **Options**: standard, hd (varies by resolution)

##### **Cost Display**
- **Metric**: "Total Cost"
- **Format**: Dollar amount with 4 decimal places

##### **Cost Details Expander**
- **Label**: "Image Cost Details"
- **Contents**: Cost per image, resolution, quality settings

#### **Column 2: Web Search**
- **Header**: "🔍 Web Search"

##### **Search Model Dropdown**
- **Label**: "Search Model"
- **Options**: Available web search models

##### **Number of Calls Input**
- **Label**: "Number of Calls"
- **Type**: Number input
- **Minimum**: 1
- **Default**: 1000

##### **Context Size Dropdown**
- **Label**: "Context Size"
- **Options**: small, medium, large (model-specific)

##### **Cost Display**
- **Metric**: "Total Cost"

##### **Search Cost Details Expander**
- **Label**: "Search Cost Details"
- **Contents**: Cost per 1K calls, number of calls, context size

#### **Column 3: Built-in Tools**
- **Header**: "🛠️ Built-in Tools"

##### **Tool Selection Dropdown**
- **Label**: "Tool"
- **Options**: 
  - code_interpreter
  - file_search_storage
  - file_search_tool_call

##### **Dynamic Input Fields (based on tool):**

###### **For Code Interpreter:**
- **Number of Containers Input**
  - **Label**: "Number of Containers"
  - **Minimum**: 1
  - **Default**: 1

###### **For File Search Storage:**
- **GB-Days Input**
  - **Label**: "GB-Days"
  - **Type**: Number input
  - **Minimum**: 0.0
  - **Default**: 1.0
  - **Step**: 0.1

###### **For File Search Tool Call:**
- **Number of Calls Input**
  - **Label**: "Number of Calls"
  - **Minimum**: 1
  - **Default**: 1000

##### **Tool Cost Details Expander**
- **Label**: "Tool Cost Details"
- **Contents**: Tool-specific pricing breakdown

### **Comprehensive Model Summary Section**
- **Header**: "📋 Comprehensive Model Summary"
- **Purpose**: Overview of all available models

#### **Summary Table**
- **Columns**:
  - Model: Model name
  - Category: Model category
  - Pricing Type: Type of pricing structure
  - Base Price: Starting price information
  - Context Window: Token limit
- **Data Sources**:
  - Regular models
  - Image generation models
  - Web search models
  - Built-in tools
- **Display**: Full-width DataFrame

---

## 🔍 **TAB 5: SYSTEM STATUS**

### **Tab Label**: "🔍 System Status & Validation"
### **Purpose**: Monitor system health and validate model data

### **System Validation**
- **Loading Message**: "Running comprehensive system validation..." with spinner

### **Status Overview (4 columns)**
- **Column 1**: 
  - **Metric**: "Pricing Files Loaded"
  - **Format**: "[loaded]/[total]"
- **Column 2**:
  - **Metric**: "Total Models"
  - **Value**: Count of all models
- **Column 3**:
  - **Metric**: "Issues Found"
  - **Value**: Number of validation issues
- **Column 4**:
  - **Metric**: "Special Models"
  - **Value**: Count of special model types

### **Pricing Files Status Section**
- **Header**: "📄 Pricing Files Status"
- **Table Columns**:
  - File: Filename without path
  - Status: "✅ Loaded" or "❌ Missing"
- **Purpose**: Monitor data file availability

### **Models by Category Section**
- **Header**: "📊 Models by Category"
- **Interactive Bar Chart**: Plotly bar chart showing model distribution
- **Data Table**: Category names and model counts

### **Pricing Types Distribution Section**
- **Header**: "💰 Pricing Types Distribution"
- **Interactive Pie Chart**: Plotly pie chart of pricing type distribution
- **Data Table**: Pricing types and counts

### **Issues and Warnings Section**
- **Header**: "⚠️ Issues Found"
- **Content**: Error messages for any validation failures
- **Success State**: "✅ No issues found! All pricing files are properly loaded and validated."

### **System Information Section**
- **Header**: "🖥️ System Information"

#### **Python Libraries Expander**
- **Label**: "📋 Python Libraries"
- **Contents**: Library versions (Streamlit, Pandas, NumPy, Tiktoken)

#### **File Support Expander**
- **Label**: "📋 File Support"
- **Contents**: Supported file processing libraries

---

## 🧪 **TAB 6: MODEL TESTING HUB**

### **Tab Label**: "🧪 Model Testing Hub"
### **Purpose**: Comprehensive testing interface for all model types

### **Testing Hub Header**
- **Title**: "🧪 Comprehensive Model Testing Hub"
- **Subtitle**: "Test and calculate costs for all OpenAI model types with dedicated interfaces."

### **Testing Category Dropdown**
- **Label**: "Choose Testing Category"
- **Options**:
  - "🤖 Text & Chat Models"
  - "🎵 Audio & Speech Models"
  - "🔤 Embeddings Models"
  - "🎨 Image Generation"
  - "🔍 Search & Tools"
  - "🎓 Fine-tuning Models"
  - "🆓 Free Models"

### **Category-Specific Interfaces:**

#### **🤖 Text & Chat Models**
- **Header**: "Text and Chat Models Testing"

##### **Model Selection Dropdown**
- **Label**: "Select Text Model"
- **Options**: Filtered to standard pricing type models

##### **Input Section (2 columns)**
- **Column 1**: Text input area (200px height)
- **Column 2**: 
  - Expected Output Tokens input
  - Use Cached Input checkbox
  - Use Batch API checkbox

##### **Results Display (4 columns)**
- Input Tokens, Output Tokens, Total Tokens, Total Cost

##### **Detailed Cost Breakdown Expander**
- **Label**: "💰 Detailed Cost Breakdown"
- **Contents**: Itemized costs and pricing type

#### **🎵 Audio & Speech Models**
- **Header**: "Audio and Speech Models Testing"

##### **Audio Model Type Radio Buttons**
- **Options**:
  - "🎙️ Audio Processing"
  - "🗣️ Text-to-Speech"
  - "📝 Speech-to-Text"

###### **🎙️ Audio Processing Sub-interface**
- **Model Selection**: Audio/realtime audio models
- **Text Components Section**:
  - Text Input area
  - Text Output Tokens input
- **Audio Components Section**:
  - Audio Input Tokens input
  - Audio Output Tokens input
- **Use Cached Input Checkbox**
- **Results**: Text Tokens, Audio Tokens, Total Cost

###### **🗣️ Text-to-Speech Sub-interface**
- **Model Selection**: per_character pricing models
- **Text Input**: Large text area for TTS conversion
- **Results**: Characters, Cost/1M chars, Total Cost

###### **📝 Speech-to-Text Sub-interface**
- **Model Selection**: per_minute pricing models (Whisper)
- **Audio Duration Input**: Minutes with decimal precision
- **Info**: "Whisper models charge per minute of audio processed"
- **Results**: Duration, Cost/minute, Total Cost

#### **🔤 Embeddings Models**
- **Header**: "Embeddings Models Testing"
- **Model Selection**: Embeddings-specific models
- **Text Input**: Large area for embedding text
- **Use Batch API Checkbox**
- **Info**: "Embeddings only use input tokens"
- **Results**: Input Tokens, Dimensions, Cost/1K tokens, Total Cost

#### **🎨 Image Generation**
- **Header**: "Image Generation Testing"
- **Model Selection**: Image generation models
- **Configuration (3 columns)**:
  - Number of Images (1-10)
  - Resolution dropdown
  - Quality dropdown
- **Results**: Images, Resolution, Cost/Image, Total Cost
- **Sample Prompts Expander**: Pre-written example prompts

#### **🔍 Search & Tools**
- **Header**: "Search and Tools Testing"

##### **Tool Type Radio Buttons**
- **Options**: "🌐 Web Search", "🛠️ Built-in Tools"

###### **🌐 Web Search Sub-interface**
- **Model Selection**: Web search models
- **Configuration**: Number of calls, Context size
- **Results**: Search Calls, Cost/1K Calls, Total Cost

###### **🛠️ Built-in Tools Sub-interface**
- **Tool Selection**: Built-in tools dropdown
- **Dynamic Inputs**: Based on selected tool
- **Results**: Tool-specific metrics and costs

#### **🎓 Fine-tuning Models**
- **Header**: "Fine-tuning Models Testing"
- **Model Selection**: Fine-tuning specific models
- **Info**: "Fine-tuning involves training costs and inference costs"
- **Training Phase Section**: Hours or tokens input
- **Inference Phase Section**: Input/output tokens
- **Checkboxes**: Use Cached Input, Use Data Sharing
- **Results**: Training metrics, Training Cost, Inference Cost, Total Cost

#### **🆓 Free Models**
- **Header**: "Free Models Testing"
- **Model Selection**: Free models (moderation, etc.)
- **Test Input**: Text area for testing
- **Results**: Input Tokens, Model Type, "FREE ✨" indicator
- **Success Message**: "💡 This model is completely free to use!"

### **Quick Testing Tips Expander**
- **Label**: "💡 Quick Testing Tips"
- **Contents**: 
  - Efficient testing strategies for each model type
  - Best practices for different scenarios
  - Cost optimization tips

---

## ⚙️ **TAB 7: MODEL MANAGEMENT**

### **Tab Label**: "⚙️ Model Management"
### **Purpose**: Complete model data management interface

### **Management Header**
- **Title**: "⚙️ Model Management"
- **Subtitle**: "Manage your model data files - add, edit, delete, and maintain model configurations."

### **Management Action Dropdown**
- **Label**: "Choose Management Action"
- **Options**:
  - "📊 View Models"
  - "➕ Add Model"
  - "✏️ Edit Model"
  - "🗑️ Delete Model"
  - "📤 Import/Export"
  - "💾 Backup/Restore"
  - "✅ Validate Data"

### **Management Interfaces by Action:**

#### **📊 View Models**
- **Header**: "📊 Current Models Overview"

##### **Model Statistics (4 columns)**
- **Column 1**: Total Models count
- **Column 2**: Categories count
- **Column 3**: Pricing Types count
- **Column 4**: Last Updated date

##### **Category Selection Dropdown**
- **Label**: "Select Category to View"
- **Options**: All available categories

##### **Models Table**
- **Columns**: Model ID, Name, Category, Pricing Type, Input Cost, Output Cost, Context Window
- **Type**: Full-width DataFrame

##### **Model Details Section**
- **Model Selection Dropdown**: "Select Model for Details"
- **Detailed View Expander**: JSON display of model data
- **Action Buttons (2 columns)**:
  - **Column 1**: "✏️ Edit [model]" button
  - **Column 2**: "🗑️ Delete [model]" button

#### **➕ Add Model**
- **Header**: "➕ Add New Model"

##### **Category Selection**
- **New Category Input**: "New Category (optional)"
- **Existing Category Dropdown**: "Select Existing Category"

##### **Add Model Form**
- **Form Type**: Streamlit form with submit button

###### **Basic Information Fields**
- **Model ID Input**: Required field with placeholder
- **Model Name Input**: Required field
- **Description Text Area**: Required field
- **Display Category Input**: Pre-filled from selection

###### **Pricing Type Dropdown**
- **Options**: standard, audio_tokens, realtime_audio, per_minute, per_character, embeddings, fine_tuning, free, per_image, per_call, tool_specific

###### **Dynamic Form Fields (based on pricing type)**

**For Standard/Embeddings:**
- **Input Cost Number Input** (required)
- **Output Cost Number Input** (required)
- **Cached Input Cost Number Input** (optional)
- **Context Window Number Input** (required)
- **Has Cached Checkbox**
- **Has Batch Checkbox**
- **Dimensions Input** (embeddings only)

**For Audio Models:**
- **Text Input Cost** (required)
- **Text Output Cost** (required)
- **Audio Input Cost** (required)
- **Audio Output Cost** (required)

**For Per-Minute Models:**
- **Cost per Minute Input** (required)

**For Per-Character Models:**
- **Cost per 1M Characters** (required)

**For Free Models:**
- **No additional cost fields**
- **Automatically sets is_free flag**

###### **Submit Button**
- **Label**: "➕ Add Model"
- **Validation**: Checks required fields
- **Success/Error Messages**: Displayed after submission

#### **✏️ Edit Model**
- **Header**: "✏️ Edit Model"

##### **Selection Interface**
- **Category Dropdown**: "Select Category"
- **Model Dropdown**: "Select Model to Edit"

##### **Edit Form**
- **Form Type**: Streamlit form
- **Pre-filled Values**: Current model data
- **Editable Fields**: All model properties
- **Pricing Type**: Display only (non-editable)
- **Submit Button**: "💾 Save Changes"

#### **🗑️ Delete Model**
- **Header**: "🗑️ Delete Model"
- **Warning**: "⚠️ This action cannot be undone without restoring from backup!"

##### **Selection Interface**
- **Category Dropdown**: "Select Category"
- **Model Dropdown**: "Select Model to Delete"

##### **Confirmation Interface**
- **Model Details Display (2 columns)**:
  - **Column 1**: Model ID, Name
  - **Column 2**: Category, Type
- **Confirmation Checkbox**: "I understand that deleting '[model]' is permanent"
- **Delete Button**: "🗑️ Delete Model" (primary type, requires confirmation)

#### **📤 Import/Export**
- **Header**: "📤 Import/Export Models"

##### **Two Sub-tabs**
- **Tab 1**: "📤 Export"
- **Tab 2**: "📥 Import"

###### **📤 Export Tab**
- **Header**: "Export Models"
- **Export All Checkbox**: "Export All Categories"
- **Category Multi-select**: "Select Categories to Export" (if not exporting all)
- **Export Info**: Shows model count and category count
- **Generate Button**: "📤 Generate Export File"
- **Download Button**: "💾 Download Export File" (appears after generation)

###### **📥 Import Tab**
- **Header**: "Import Models"
- **File Uploader**: JSON files only
- **Import Preview**: Table showing Category, Model ID, Name
- **Import Mode Radio**: "Merge (keep existing, add new)" vs "Replace (overwrite categories)"
- **Import Button**: "📥 Import Models"

#### **💾 Backup/Restore**
- **Header**: "💾 Backup & Restore"

##### **Two Sub-tabs**
- **Tab 1**: "💾 Backup"
- **Tab 2**: "🔄 Restore"

###### **💾 Backup Tab**
- **Header**: "Create Backup"
- **Backup Button**: "💾 Create Backup Now"
- **Success/Error Messages**: Status feedback

###### **🔄 Restore Tab**
- **Header**: "Restore from Backup"
- **Available Backups Table**: File, Date, Size columns
- **Backup Selection Dropdown**: "Select Backup to Restore"
- **Warning**: "⚠️ Restoring will overwrite current model data!"
- **Restore Button**: "🔄 Restore Backup"

#### **✅ Validate Data**
- **Header**: "✅ Data Validation"
- **Validation Button**: "🔍 Run Validation"

##### **Validation Results (3 columns)**
- **Column 1**: Total Models count
- **Column 2**: Valid Models count
- **Column 3**: Errors Found count

##### **Results Table**
- **Columns**: Category, Model ID, Status, Message
- **Status Indicators**: "✅ Valid" or "❌ Invalid"

##### **Summary Messages**
- **Success**: "🎉 All models passed validation!"
- **Errors**: "❌ Found [X] validation errors. Please review and fix the issues above."

---

## 💡 **APPLICATION FOOTER**

### **Tips Section**
- **Separator**: Horizontal line
- **Header**: "💡 Tips:"
- **Tip Items**:
  - Use cached input for repeated content to save 50%
  - Consider Batch API for non-real-time workloads to save 50%
  - Different models use different encodings for token counting
  - Image generation and special tools have different pricing structures

---

## 🎯 **HOW TO USE: COMPLETE WORKFLOW**

### **Step 1: Select Your Model**
1. **Choose Category**: Use sidebar dropdown to select model category
2. **Select Model**: Pick specific model from filtered list
3. **Review Info**: Check model information panel for pricing details
4. **Set Options**: Enable cached input or batch API if desired

### **Step 2: Calculate Costs**
**For Text Analysis:**
1. Go to "📝 Text Input" tab
2. Paste your text in the input area
3. Set expected output tokens
4. View automatic cost calculation

**For File Processing:**
1. Go to "📁 File Upload" tab
2. Upload your files (multiple supported)
3. Review extracted text
4. Set output tokens for each file
5. Compare costs across files

**For Specialized Models:**
1. Go to "🔧 Tools & Special Models" tab
2. Configure image generation, web search, or tools
3. View specialized pricing structures

### **Step 3: Compare and Analyze**
1. Use "📊 Analytics" tab for model comparisons
2. Use "🧪 Model Testing Hub" for comprehensive testing
3. Review "🔍 System Status" for validation

### **Step 4: Manage Models (Advanced)**
1. Use "⚙️ Model Management" tab for configuration
2. Add custom models or update pricing
3. Import/export configurations
4. Create backups before changes

---

## 🔧 **CUSTOMIZATION & ADVANCED FEATURES**

### **Model Data Structure**
The application loads models from JSON files in the `pricing_data/` directory:
- `text_models.json`: Standard text models
- `audio_models.json`: Audio processing models
- `embeddings_models.json`: Embedding models
- `fine_tuning_models.json`: Fine-tuning models
- `image_generation_models.json`: Image generation models
- `transcription_models.json`: Speech-to-text models
- `web_search_models.json`: Web search models
- `built_in_tools.json`: OpenAI tools
- `moderation_models.json`: Content moderation models

### **Adding Custom Models**
1. Use the "⚙️ Model Management" tab
2. Select "➕ Add Model"
3. Fill in all required fields
4. Choose appropriate pricing type
5. Save and test

### **Pricing Types Explained**
- **standard**: Input/output token pricing
- **audio_tokens**: Text + audio token pricing
- **realtime_audio**: Real-time audio processing
- **per_minute**: Time-based pricing (Whisper)
- **per_character**: Character-based pricing (TTS)
- **embeddings**: Input-only token pricing
- **fine_tuning**: Training + inference pricing
- **free**: No cost models
- **per_image**: Image generation pricing
- **per_call**: API call pricing
- **tool_specific**: Custom tool pricing

---

## 🚨 **TROUBLESHOOTING**

### **Common Issues**

#### **Application Won't Start**
- Check Python version (3.8+ required)
- Install dependencies: `pip install -r requirements.txt`
- Try: `python run.py` instead of direct Streamlit

#### **Models Not Loading**
- Check `pricing_data/` directory exists
- Verify JSON files are valid
- Use "🔍 System Status" tab to identify issues

#### **File Upload Issues**
- Ensure file format is supported
- Check file size (large files may timeout)
- Verify file isn't corrupted

#### **Incorrect Token Counts**
- Different models use different tokenizers
- Counts are estimates for cost calculation
- Use official OpenAI tokenizer for exact counts

#### **Cost Calculations Seem Wrong**
- Verify model selection is correct
- Check if cached input/batch API options are set properly
- Review cost breakdown for detailed analysis

### **Error Messages**
- **"Model Manager not available"**: Model management system failed to load
- **"Error processing [filename]"**: File format not supported or corrupted
- **"Validation failed"**: Model data doesn't meet requirements
- **"No models found in category"**: Category has no models loaded

---

## 🆕 **FEATURES & UPDATES**

### **Current Version Features**
- 7 comprehensive tabs for different use cases
- Support for all OpenAI model types
- Advanced cost calculation with discounts
- File processing for multiple formats
- Model management system
- Comprehensive validation and testing
- Interactive charts and analytics
- Backup and restore functionality

### **Model Coverage**
- **Text Models**: All GPT variants including o1 models
- **Audio Models**: GPT-4o Audio and Realtime Audio
- **Speech Models**: Whisper transcription and TTS
- **Vision Models**: GPT-4o with vision capabilities
- **Embeddings**: All text-embedding models
- **Fine-tuning**: Custom model training
- **Image Generation**: DALL-E 2 and 3
- **Tools**: Code interpreter, file search, web search
- **Moderation**: Free content moderation

---

## 📞 **SUPPORT & RESOURCES**

### **Getting Help**
1. **System Status**: Check "🔍 System Status" tab first
2. **Validation**: Use "✅ Validate Data" in Model Management
3. **Testing**: Use "🧪 Model Testing Hub" to isolate issues
4. **Backup**: Create backups before making changes

### **Best Practices**
- **Regular Backups**: Use Model Management backup feature
- **Test New Models**: Use Testing Hub before production use
- **Monitor Costs**: Review analytics regularly
- **Keep Updated**: Update pricing data when OpenAI changes rates

### **Technical Details**
- **Framework**: Streamlit for web interface
- **Token Counting**: tiktoken library for accurate counts
- **File Processing**: Multiple libraries for format support
- **Charts**: Plotly for interactive visualizations
- **Data**: JSON-based model configuration

---

## 📄 **LICENSE & ATTRIBUTION**

This application calculates costs based on publicly available OpenAI pricing information. Pricing data should be verified against official OpenAI documentation for production use.

---

**🎉 You now have a complete understanding of every feature, button, dropdown, tab, and option in the OpenAI Token Counter & Cost Calculator!** <|MERGE_RESOLUTION|>--- conflicted
+++ resolved
@@ -1,26 +1,6 @@
 # 🧮 OpenAI Token Counter & Cost Calculator
 
-<<<<<<< HEAD
 A comprehensive **Streamlit web application** for calculating token counts and costs across **all OpenAI model types** including text models, audio processing, image generation, embeddings, fine-tuning, and specialized tools. This application provides real-time cost analysis with support for batch API, cached inputs, and comprehensive model management.
-=======
-A **Streamlit web application** for calculating token counts and costs across **all OpenAI model types** including text models, audio processing, image generation, embeddings, fine-tuning, and specialized tools. This application provides real-time cost analysis with support for batch API, cached inputs, and detailed cost breakdowns.
-
-## 🆕 **What's New in Version 2.0**
-
-### **📁 File-Based Model Management**
-- **Zero Hardcoded Models**: All model data is loaded from JSON files
-- **Dynamic Configuration**: Centralized config system for easy management
-- **Real-time Updates**: Add/edit/delete models without code changes
-- **Automatic Backup**: Built-in backup and restore functionality
-- **Data Validation**: Comprehensive validation with error reporting
-
-### **⚙️ Model Management Interface**
-- **Complete CRUD Operations**: Add, view, edit, and delete models through the UI
-- **Category Management**: Organize models by categories and pricing types
-- **Import/Export**: Bulk operations for model data
-- **Backup/Restore**: Automated backups with easy restore functionality
-- **Validation Tools**: Built-in validation with detailed error reporting
->>>>>>> c5013697
 
 ## 🚀 Features Overview
 
